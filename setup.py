--- conflicted
+++ resolved
@@ -90,21 +90,13 @@
         )
         print("Setup.py using git log version='{0}'".format(version))
     except:
-<<<<<<< HEAD
-        from time import strftime, gmtime
-=======
         from time import gmtime, strftime
->>>>>>> 97984876
 
         version = strftime("%Y.%m.%d.%H.%M.%S", gmtime())
         print("Setup.py using strftime version='{0}'".format(version))
 
 if __name__ == "__main__":
-<<<<<<< HEAD
-    from setuptools import setup, find_packages
-=======
     from setuptools import find_packages, setup
->>>>>>> 97984876
 
     setup(
         name=NAME,
