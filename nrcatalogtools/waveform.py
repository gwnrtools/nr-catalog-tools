--- conflicted
+++ resolved
@@ -295,16 +295,11 @@
 
         h = self.evaluate(
             [angles["theta"], angles["psi"], angles["alpha"]]
-<<<<<<< HEAD
         ).interpolate_in_amp_phase(new_time, k=k, kind=kind) * utils.amp_to_physical(
             total_mass, distance
         )
         h.time *= m_secs
-=======
-        ).interpolate(new_time) * utils.amp_to_physical(total_mass, distance)
-        h.time *= m_secs
         # Return conjugated waveform to comply with lal
->>>>>>> 735f8171
         return self.to_pycbc(np.conjugate(h))
 
     def get_angles(self, inclination, coa_phase, f_ref=None, t_ref=None):
