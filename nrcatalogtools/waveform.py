import os

import h5py
import lal
import numpy as np
from pycbc.pnutils import mtotal_eta_to_mass1_mass2
from pycbc.types import TimeSeries
from pycbc.waveform import frequency_from_polarizations
from scipy.interpolate import InterpolatedUnivariateSpline
from scipy.stats import mode as stat_mode

from nrcatalogtools import utils
from nrcatalogtools.lvc import (
    check_interp_req,
    get_nr_to_lal_rotation_angles,
    get_ref_vals,
)

from sxs import TimeSeries as sxs_TimeSeries
from sxs import WaveformModes as sxs_WaveformModes
<<<<<<< HEAD
from sxs.time_series import TimeSeries as SXSTimeSeries
from sxs.waveforms.format_handlers.nrar import (
=======
from sxs.waveforms.nrar import (
>>>>>>> e5b81842
    h,
    translate_data_type_to_spin_weight,
    translate_data_type_to_sxs_string,
)


class WaveformModes(sxs_WaveformModes):
    def __new__(
        cls,
        data,
        time=None,
        time_axis=0,
        modes_axis=1,
        ell_min=2,
        ell_max=4,
        verbosity=0,
        **w_attributes,
    ) -> None:
        self = super().__new__(
            cls,
            data,
            time=time,
            time_axis=time_axis,
            modes_axis=modes_axis,
            ell_min=ell_min,
            ell_max=ell_max,
            **w_attributes,
        )
        self._t_ref_nr = None
        self._filepath = None
        self.verbosity = verbosity
        return self

    @classmethod
    def _load(
        cls,
        data,
        time=None,
        time_axis=0,
        modes_axis=1,
        ell_min=2,
        ell_max=4,
        verbosity=0,
        **w_attributes,
    ):
        if time is None:
            time = np.arange(0, len(data[:, 0]))
        return cls(
            data,
            time=time,
            time_axis=time_axis,
            modes_axis=modes_axis,
            ell_min=ell_min,
            ell_max=ell_max,
            verbosity=verbosity,
            **w_attributes,
        )

    @classmethod
    def load_from_h5(cls, file_path_or_open_file, metadata={}, verbosity=0):
        """Method to load SWSH waveform modes from RIT or MAYA catalogs
        from HDF5 file.

        Args:
            file_path_or_open_file (str or open file): Either the path to an
                HDF5 file containing waveform data, or an open file pointer to
                the same.
            metadata (dict): Dictionary containing metadata (Note that keys
                will be NR group specific)
            verbosity (int, optional): Verbosity level with which to
                print messages during execution. Defaults to 0.

        Raises:
            RuntimeError: If inputs are invalid, or if no mode found in
                input file.

        Returns:
            WaveformModes: Object containing time-series of SWSH modes.
        """
        import quaternionic

        if type(file_path_or_open_file) == h5py._hl.files.File:
            h5_file = file_path_or_open_file
            close_input_file = False
        elif os.path.exists(file_path_or_open_file):
            h5_file = h5py.File(file_path_or_open_file, "r")
            close_input_file = True
        else:
            raise RuntimeError(f"Could not use or open {file_path_or_open_file}")

        # Set the file path attribute
        cls._filepath = h5_file.filename
        # If _metadata is not already
        # a set attribute, then set
        # it here.

        try:
            cls._metadata
        except AttributeError:
            cls._metadata = metadata

        ELL_MIN, ELL_MAX = 2, 10
        ell_min, ell_max = 99, -1
        LM = []
        t_min, t_max, dt = -1e99, 1e99, 1
        mode_data = {}
        for ell in range(ELL_MIN, ELL_MAX + 1):
            for em in range(-ell, ell + 1):
                afmt = f"amp_l{ell}_m{em}"
                pfmt = f"phase_l{ell}_m{em}"
                if afmt not in h5_file or pfmt not in h5_file:
                    continue
                amp_time = h5_file[afmt]["X"][:]
                amp = h5_file[afmt]["Y"][:]
                phase_time = h5_file[pfmt]["X"][:]
                phase = h5_file[pfmt]["Y"][:]
                mode_data[(ell, em)] = [amp_time, amp, phase_time, phase]
                # get the minimum time and maximum time stamps for all modes
                t_min = max(t_min, amp_time[0], phase_time[0])
                t_max = min(t_max, amp_time[-1], phase_time[-1])
                dt = min(
                    dt,
                    stat_mode(np.diff(amp_time), keepdims=True)[0][0],
                    stat_mode(np.diff(phase_time), keepdims=True)[0][0],
                )
                ell_min = min(ell_min, ell)
                ell_max = max(ell_max, ell)
                LM.append([ell, em])
        if close_input_file:
            h5_file.close()
        if len(LM) == 0:
            raise RuntimeError(
                "We did not find even one mode in the file. Perhaps the "
                "format `amp_l?_m?` and `phase_l?_m?` is not the "
                "nomenclature of datagroups in the input file?"
            )

        times = np.arange(t_min, t_max + 0.5 * dt, dt)
        data = np.empty((len(times), len(LM)), dtype=complex)
        for idx, (ell, em) in enumerate(LM):
            amp_time, amp, phase_time, phase = mode_data[(ell, em)]
            amp_interp = InterpolatedUnivariateSpline(amp_time, amp)
            phase_interp = InterpolatedUnivariateSpline(phase_time, phase)
            data[:, idx] = amp_interp(times) * np.exp(1j * phase_interp(times))

        w_attributes = {}
        w_attributes["metadata"] = metadata
        w_attributes["history"] = ""
        w_attributes["frame"] = quaternionic.array([[1.0, 0.0, 0.0, 0.0]])
        w_attributes["frame_type"] = "inertial"
        w_attributes["data_type"] = h
        w_attributes["spin_weight"] = translate_data_type_to_spin_weight(
            w_attributes["data_type"]
        )
        w_attributes["data_type"] = translate_data_type_to_sxs_string(
            w_attributes["data_type"]
        )
        w_attributes["r_is_scaled_out"] = True
        w_attributes["m_is_scaled_out"] = True
        # w_attributes["ells"] = ell_min, ell_max

        return cls(
            data,
            time=times,
            time_axis=0,
            modes_axis=1,
            ell_min=ell_min,
            ell_max=ell_max,
            verbosity=verbosity,
            **w_attributes,
        )

    @property
    def filepath(self):
        """Return the data file path"""
        if not self._filepath:
            self._filepath = self.sim_metadata["waveform_data_location"]

        return self._filepath

    @property
    def sim_metadata(self):
        """Return the simulation metadata dictionary"""
        return self._metadata["metadata"]

    @property
    def metadata(self):
        """Return the simulation metadata dictionary"""
        return self.sim_metadata

    def get_parameters(self, total_mass=1.0):
        metadata = self.metadata
        parameters = dict()
        if "relaxed_mass1" in metadata:
            # RIT Catalog
            q = metadata["relaxed_mass_ratio_1_over_2"]
            m1, m2 = mtotal_eta_to_mass1_mass2(total_mass, q / (1 + q) ** 2)
            s1x = metadata["relaxed_chi1x"]
            s1y = metadata["relaxed_chi1y"]
            s1z = metadata["relaxed_chi1z"]
            if np.isnan(s1x):
                s1x = 0
            if np.isnan(s1y):
                s1y = 0
            if np.isnan(s1z):
                s1z = 0
            s2x = metadata["relaxed_chi2x"]
            s2y = metadata["relaxed_chi2y"]
            s2z = metadata["relaxed_chi2z"]
            if np.isnan(s2x):
                s2x = 0
            if np.isnan(s2y):
                s2y = 0
            if np.isnan(s2z):
                s2z = 0
            parameters.update(
                mass1=m1,
                mass2=m2,
                spin1x=s1x,
                spin1y=s1y,
                spin1z=s1z,
                spin2x=s2x,
                spin2y=s2y,
                spin2z=s2z,
            )
            # Now father initial frequency information
            if not np.isnan(metadata["freq_start_22"]):
                parameters.update(f_lower=float(metadata["freq_start_22"]))
            else:
                h = self.get_mode(2, 2, total_mass, distance=100, delta_t=1.0 / 4096)
                fr = frequency_from_polarizations(h.real(), -h.imag())
                parameters.update(f_lower=fr[0])
        elif "GTID" in metadata:
            q = metadata["q"]
            m1, m2 = mtotal_eta_to_mass1_mass2(total_mass, q / (1 + q) ** 2)
            parameters.update(mass1=m1, mass2=m2)
            for suffix in ["1x", "1y", "1z", "2x", "2y", "2z"]:
                parameters["s" + suffix] = metadata["a" + suffix]
            if not np.isnan(metadata["Momega"]):
                parameters.update(
                    f_lower=float(metadata["Momega"])
                    / np.pi
                    / (total_mass * lal.MTSUN_SI)
                )
            else:
                h = self.get_mode(2, 2, total_mass, distance=100, delta_t=1.0 / 4096)
                fr = frequency_from_polarizations(h.real(), -h.imag())
                parameters.update(f_lower=fr[0])
        else:
            raise IOError("Method not implemented for SXS Catalog yet")

        return parameters

    def get_mode_data(self, ell, em):
        return self[f"Y_l{ell}_m{em}.dat"]

    def get_mode(
        self,
        ell,
        em,
        total_mass,
        distance=1,  # Megaparsecs
        delta_t=None,
        to_pycbc=True,
    ):
        """In individual mode, rescaled appropriately for a compact-object
        binary with given total mass and distance from GW detectors.

        Args:
            ell (int): mode l value
            em (int): mode m value
            total_mass (float): Total Mass (Solar Masses)
            distance (float): Distance to Source (Megaparsecs)
            delta_t (float, optional): Sample rate (in Hz or M). Defaults to None.
            to_pycbc (bool, optional) : Return `pycbc.types.TimeSeries` or
                `sxs.TimeSeries`. Defaults to True.
        Returns:
            `pycbc.types.TimeSeries(numpy.complex128)` or
                `sxs.TimeSeries(numpy.complex128)`:
                Complex waveform mode time series
        """
        if delta_t is None:
            delta_t = stat_mode(np.diff(self.time), keepdims=True)[0][0]

        # we assume that we generally do not sample at a rate below 128Hz.
        # Therefore, depending on the numerical value of dt, we deduce whether
        # dt is in dimensionless units or in seconds.
        if delta_t > 1.0 / 128:
            m_secs = 1
            new_time = np.arange(min(self.time), max(self.time), delta_t)
        else:
            m_secs = utils.time_to_physical(total_mass)
            new_time = np.arange(min(self.time), max(self.time), delta_t / m_secs)

        h = self.interpolate(new_time)

        h_mode = h.get_mode_data(ell, em)
        h_mode[:, 1:] *= utils.amp_to_physical(total_mass, distance)
        h_mode[:, 0] *= m_secs

        # Find peak of 22-mode
        h_mode22 = h.get_mode_data(2, 2)
        h_mode22[:, 0] *= m_secs

        from scipy.interpolate import InterpolatedUnivariateSpline

        x_axis = h_mode22[:, 0]
        y_axis = (h_mode22[:, 1] ** 2 + h_mode22[:, 2] ** 2) ** 0.5

        f = InterpolatedUnivariateSpline(x_axis, y_axis, k=4)
        cr_pts = f.derivative().roots()
        cr_pts = np.append(
            cr_pts, (x_axis[0], x_axis[-1])
        )  # also check the endpoints of the interval
        cr_vals = f(cr_pts)
        max_index = np.argmax(cr_vals)

        epoch = h_mode[0, 0] - cr_pts[max_index]

        retval = self.to_pycbc(
            input_array=h_mode[:, 1] + 1j * h_mode[:, 2],
            delta_t=delta_t,
            epoch=epoch,
        )
        if not to_pycbc:
            retval = sxs_TimeSeries(retval.data, time=retval.sample_times)
        return retval

    @property
    def f_lower_at_1Msun(self):
        mode22 = self.get_mode_data(2, 2)
        fr22 = frequency_from_polarizations(
            TimeSeries(mode22[:, 1], delta_t=np.diff(self.time)[0]),
            TimeSeries(-1 * mode22[:, 2], delta_t=np.diff(self.time)[0]),
        )
        return fr22[0] / lal.MTSUN_SI

    def get_polarizations(
        self, inclination, coa_phase, f_ref=None, t_ref=None, tol=1e-6
    ):
        """Sum over modes data and return plus and cross GW polarizations

        Args:
            inclination (float): Inclination angle between the line-of-sight
                orbital angular momentum vector [radians]
            coa_phase (float): Coalesence orbital phase [radians]
            tol (float, optional) : The tolerance to allow for
                                    floating point precision errors
                                    in the computation of rotation
                                    angles. Default value is 1e-6.

        Returns:
            Tuple(numpy.ndarray): Numpy Arrays containing polarizations
                time-series
        """

        # Get angles
        angles = self.get_angles(inclination, coa_phase, f_ref, t_ref, tol)

        polarizations = self.evaluate([angles["theta"], angles["psi"], angles["alpha"]])

        return polarizations

    def get_td_waveform(
        self,
        total_mass,
        distance,
        inclination,
        coa_phase,
        delta_t=None,
        f_ref=None,
        t_ref=None,
        k=3,
        kind=None,
        tol=1e-6,
    ):
        """Sum over modes data and return plus and cross GW polarizations,
        rescaled appropriately for a compact-object binary with given
        total mass and distance from GW detectors.

        Returns:
            Tuple(numpy.ndarray): Numpy Arrays containing polarizations
                time-series

        Args:
            total_mass (_type_): _description_
            distance (_type_): _description_
            inclination (float): Inclination angle between the line-of-sight
                orbital angular momentum vector [radians]
            coa_phase (float): Coalesence orbital phase [radians]
            delta_t (_type_, optional): _description_. Defaults to None.
            f_ref (float, optional) : The reference frequency.
            t_ref (float, optional) : The reference time.
            k (int, optional) : The interpolation order to use with
                                `scipy.interpolate.InterpolatedUnivariateSpline`.
                                This is the method used by default with value 3.
                                This parameter `k` is given preference over
                                `kind` (see below).
            kind (str, optional) : The interpolation order to use with
                                    `scipy.interpolate.interp1d`
                                (`linear`, `quadratic`, `cubic`) or
                                `CubicSpline` to use `scipy.interpolate.CubicSpline`.
            tol (float, optional) : The tolerance to allow for
                                    floating point precision errors
                                    in the computation of rotation
                                    angles. Default value is 1e-6.
        Returns:
            pycbc.TimeSeries(numpy.complex128): Complex polarizations
                stored in `pycbc` container `TimeSeries`
        """
        if delta_t is None:
            delta_t = stat_mode(np.diff(self.time), keepdims=True)[0][0]
        m_secs = utils.time_to_physical(total_mass)
        # we assume that we generally do not sample at a rate below 128Hz.
        # Therefore, depending on the numerical value of dt, we deduce whether
        # dt is in dimensionless units or in seconds.
        if delta_t > 1.0 / 128:
            new_time = np.arange(min(self.time), max(self.time), delta_t)
        else:
            new_time = np.arange(min(self.time), max(self.time), delta_t / m_secs)

        # Get angles
        angles = self.get_angles(
            inclination=inclination,
            coa_phase=coa_phase,
            f_ref=f_ref,
            t_ref=t_ref,
            tol=tol,
        )
        h = interpolate_in_amp_phase(
            self.evaluate([angles["theta"], angles["psi"], angles["alpha"]]),
            new_time,
            k=k,
            kind=kind,
        ) * utils.amp_to_physical(total_mass, distance)
        
        h.time *= m_secs
        # Return conjugated waveform to comply with lal
        return self.to_pycbc(np.conjugate(h))

    def get_angles(self, inclination, coa_phase, f_ref=None, t_ref=None, tol=1e-6):
        """Get the inclination, azimuthal and polarization angles
        of the observer in the NR source frame.

        Parameters
        ----------
        inclination : float
                      The inclination angle of the observer
                      in the LAL source frame
        coa_phase : float
                    The coalescence phase. This will be
                    used to compute the reference orbital phase.
        f_ref, t_ref : float, optional
                    The reference frquency and time to define the LAL source frame.
                     Defaults to the available frequency in the data file.

        tol (float, optional) : The tolerance to allow for
                                    floating point precision errors
                                    in the computation of rotation
                                    angles. Default value is 1e-6.
        Returns
        -------
        angles : dict
                 angles : dict
                 The angular corrdinates Theta, Psi,  and the rotation angle Alpha.
                 If available, this also contains the reference time and frequency.
        """

        # Get observer phi_ref
        obs_phi_ref = self.get_obs_phi_ref_from_obs_coa_phase(
            coa_phase=coa_phase, t_ref=t_ref, f_ref=f_ref
        )

        # Compute angles
        with h5py.File(self.filepath) as h5_file:
            angles = get_nr_to_lal_rotation_angles(
                h5_file=h5_file,
                sim_metadata=self.sim_metadata,
                inclination=inclination,
                phi_ref=obs_phi_ref,
                f_ref=f_ref,
                t_ref=t_ref,
                tol=tol,
            )

        return angles

    def to_pycbc(self, input_array=None, delta_t=None, epoch=None):
        if input_array is None:
            input_array = self
        if epoch is None:
            epoch = input_array.time[0]
        if delta_t is None:
            delta_t = stat_mode(np.diff(input_array.time), keepdims=True)[0][0]
        return TimeSeries(
            np.array(input_array),
            delta_t=delta_t,
            dtype=self.ndarray.dtype,
            epoch=epoch,
            copy=True,
        )

    def get_nr_coa_phase(self):
        """Get the NR coalescence orbital phase from the 2,2 mode."""

        # Get the waveform phase.
        phase_22 = self._get_phase(2, 2)

        waveform_22 = (
            self.get_mode_data(2, 2)[:, 1] + 1j * self.get_mode_data(2, 2)[:, 2]
        )

        # print(len(phase_22), len(waveform_22))
        # Get the localtion of max amplitude.

        maxloc = np.argmax(np.absolute(waveform_22))
        # Compute the orbital phase at max amplitude.
        coa_phase = phase_22[maxloc] / 2

        return coa_phase

    def get_obs_phi_ref_from_obs_coa_phase(self, coa_phase, t_ref=None, f_ref=None):
        """Get the observer reference phase given the observer
        coalescence phase."""

        # Get the NR coalescence phase
        nr_coa_phase = self.get_nr_coa_phase()
        # Get the NR orbital phasing series
        nr_orb_phase_ts = self._get_phase(2, 2) / 2

        # Compute the observer reference phase from
        # this information.

        avail_t_ref = self.t_ref_nr

        # Second, get the NR reference phase
        from scipy.interpolate import interp1d

        nr_phi_ref = interp1d(self.time, nr_orb_phase_ts, kind="cubic")(avail_t_ref)

        # Third, compute the offset in coa_phase
        delta_phi_ref = coa_phase - nr_coa_phase

        # Finally compute the obserer reference phase at NR reference time.
        obs_phi_ref = nr_phi_ref + delta_phi_ref

        return obs_phi_ref

    def to_lal(self):
        raise NotImplementedError()

    def to_astropy(self):
        return self.to_pycbc().to_astropy()

    def _get_phase(self, ell=2, emm=2):
        """Get the phasing of a particular waveform mode."""

        # Get the complex waveform.
        wfm_array = self.get_mode_data(ell, emm)
        waveform_lm_re = wfm_array[:, 1]
        waveform_lm_im = wfm_array[:, 2]
        waveform_lm = waveform_lm_re + 1j * waveform_lm_im
        # Get the waveform phase.
        phase_lm = np.unwrap(np.angle(waveform_lm))
        return phase_lm

    def _compute_reference_time(self):
        """Obtain the reference time from the
        simulation data. Interpolate and get the reference
        time if only reference frequency is given"""

        # To get from available data

        with h5py.File(self.filepath) as h5_file:
            # First, check if interp is required and get the available reference time .
            interp, avail_t_ref = check_interp_req(
                h5_file, self.sim_metadata, ref_time=None
            )

        if avail_t_ref is None:
            ref_omega = None
            # If the reference time is not available,
            # compute from reference phase!
            # Omega is the key of interest.
            try:
                ref_omega = get_ref_vals(self.sim_metadata, req_attrs=["Omega"])[
                    "Omega"
                ]
            except Exception as excep:
                print(
                    "Reference orbital phase not found in simulation metadata."
                    "Proceeding to retrieve from the h5 file..",
                    excep,
                )
                with h5py.File(self.filepath) as h5_file:
                    ref_omega = get_ref_vals(h5_file, req_attrs=["Omega"])["Omega"]
            if ref_omega is None:
                raise KeyError("Could not compute reference omega!")

            nr_orb_phase_ts = self._get_phase(2, 2) / 2

            # Differentiate the phase to get orbital angular frequency
            from waveformtools.differentiate import derivative

            nr_omega_ts = derivative(self.time, nr_orb_phase_ts, method="FD", degree=2)
            # Identify the location in time where nr_omega = ref_omega
            ref_loc = np.argmin(np.absolute(nr_omega_ts - ref_omega))
            avail_t_ref = self.time[ref_loc]

        self._t_ref_nr = avail_t_ref

        # print(avail_t_ref, self._t_ref_nr)
        return avail_t_ref

    @property
    def t_ref_nr(self):
        """Fetch the reference time of a simulation"""

        if not isinstance(self._t_ref_nr, float):
            print("Computing reference time..")
            self._compute_reference_time()

        return self._t_ref_nr


def interpolate_in_amp_phase(obj, new_time, k=3, kind=None):
    """Interpolate in amplitude and phase
    using a variety of interpolation methods.

    Paramters
    ---------
    obj: sxs.TimeSeries
        The TimeSeries object that holds the complex
        waveform to be interpolated.
    new_time: array_like
          The new time axis to interpolate onto.

    k: int, optional
       The order of interpolation when
        `scipy.interpolated.InterpolatedUnivariateSpline` is used.
        This gets preference over `kind` parameter when both are
        specified. The default is 3.

    kind: str, optional
        The interpolation kind parameter when `scipy.interpolate.interp1d`
        is used. Can be `linear`, `quadratic` or `cubic` for`scipy.interpolate.interp1d`,
        or 'CubicSpline' to use `scipy.interpolate.CubicSpline`. Default is None
        i.e. the parameter `k` will be used instead.
    See Also
    --------
    waveformtools.waveformtools.interp_resam_wfs :
        The function that interpolates in amplitude
        and phases using scipy interpolators.

    scipy.interpolate.CubicSpline:
        One of the possible methods that can
        be used for interpolation.
    scipy.interpolate.interp1d:
        Can be used in linear, quadratic and cubic mode.
    scipy.interpolate.InterpolatedUnivariateSpline:
        Can be used with orders k from 1 to 5.

    Notes
    -----
    These interpolation methods ensure that the
    interpolated function passes through all the
    data points.
    """
    from waveformtools.waveformtools import interp_resam_wfs

    resam_data = interp_resam_wfs(
        wavf_data=np.array(obj),
        old_taxis=obj.time,
        new_taxis=new_time,
        k=k,
        kind=kind,
    )

    resam_data = SXSTimeSeries(resam_data, new_time)

    metadata = obj._metadata.copy()
    metadata["time"] = new_time
    metadata["time_axis"] = obj.time_axis

    return type(obj)(resam_data, **metadata)<|MERGE_RESOLUTION|>--- conflicted
+++ resolved
@@ -18,12 +18,7 @@
 
 from sxs import TimeSeries as sxs_TimeSeries
 from sxs import WaveformModes as sxs_WaveformModes
-<<<<<<< HEAD
-from sxs.time_series import TimeSeries as SXSTimeSeries
-from sxs.waveforms.format_handlers.nrar import (
-=======
 from sxs.waveforms.nrar import (
->>>>>>> e5b81842
     h,
     translate_data_type_to_spin_weight,
     translate_data_type_to_sxs_string,
