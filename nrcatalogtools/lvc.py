--- conflicted
+++ resolved
@@ -973,22 +973,15 @@
     if abs(calpha) > 1:
         calpha_err = abs(calpha) - 1
         if calpha_err < tol:
-<<<<<<< HEAD
-=======
-            # This tol could be very small. Just resuing the
-            # default for now.
->>>>>>> b33572da
+            # This tol could have been much smaller. 
+            # Just resuing the default for now.
             print(
                 f"Correcting the polarization angle for finite precision error {calpha_err}"
             )
             calpha = calpha / abs(calpha)
         else:
             raise ValueError(
-<<<<<<< HEAD
-                "Seems like something is wring with the polarization angle. Please contact the developers!"
-=======
                 "Seems like something is wrong with the polarization angle. Please contact the developers!"
->>>>>>> b33572da
             )
 
     alpha = np.arccos(calpha)
