--- conflicted
+++ resolved
@@ -274,7 +274,7 @@
                Reference time.
     Returns
     -------
-    fRef : float
+    f_ref : float
            Reference frequency.
     """
 
@@ -282,9 +282,9 @@
 
     from scipy.interpolate import interp1d
 
-    RefFreq = interp1d(time, freq, kind="cubic")[ref_time]
-
-    return RefFreq
+    ref_freq = interp1d(time, freq, kind="cubic")[ref_time]
+
+    return ref_freq
 
 
 def get_ref_time_from_ref_freq(h5_file, ref_freq):
@@ -305,9 +305,9 @@
 
     time, freq = h5_file.attrs["Omega-vs-time"]
 
-    RefTime = interp1d(freq, time, kind="cubic")[ref_freq]
-
-    return RefTime
+    ref_time = interp1d(freq, time, kind="cubic")[ref_freq]
+
+    return ref_time
 
 
 def check_nr_attrs(
@@ -325,7 +325,7 @@
                A list of attribute keys.
     Returns
     -------
-    Present : bool
+    present : bool
               Whether or not all specified attributes are present.
     absent_attrs : list
                  The attributes that are absent.
@@ -339,14 +339,14 @@
         raise TypeError("Please supply an open h5py file handle or a dictionary")
 
     absent_attrs = []
-    Present = True
+    present = True
 
     for item in req_attrs:
         if item not in all_attrs:
-            Present = False
+            present = False
             absent_attrs.append(item)
 
-    return Present, absent_attrs
+    return present, absent_attrs
 
 
 def get_interp_ref_values_from_h5_file(h5_file, req_ts_attrs, ref_time):
@@ -729,30 +729,21 @@
             # Try to get the reference time from orbital frequency
             try:
                 t_ref = get_ref_time_from_ref_freq(h5_file, f_ref)
+                
                 # Check if interpolation is required
-<<<<<<< HEAD
                 interp, avail_ref_time = check_interp_req(h5_file, t_ref)
             except:
                 print(
                     f"Could not obtain reference time from given reference frequency {f_ref}."
-=======
-                Interp, avail_ref_time = CheckInterpReq(H5File, TRef)
-            except Exception:
-                print(
-                    f"Could not obtain reference time from given reference frequency {FRef}",
-                    "Choosing available reference time",
->>>>>>> a95d07b5
+
                 )
                 print("Choosing available reference time")
                 interp = False
     else:
         interp, avail_ref_time = check_interp_req(h5_file, t_ref)
 
-<<<<<<< HEAD
     if interp is False:
-=======
-    if Interp is False:
->>>>>>> a95d07b5
+
         # Then load default values from the NR data
         # at hard coded reference time.
 
@@ -764,11 +755,8 @@
         # Default attributes in case of no interpolation
         ref_check_def_h5, absent_attrs_h5 = check_nr_attrs(h5_file)
 
-<<<<<<< HEAD
         if ref_check_def_h5 is False:
-=======
-        if RefCheckDefH5 is False:
->>>>>>> a95d07b5
+
             # Then the LAL source frame information is not present in the H5 file.
             # Then this could be SXS or GT data. The LAL source frame need to be computed from
             # the H5 File or simulation metadata.
@@ -776,7 +764,6 @@
             # Check if LAL source frame info is present in the simulation metadata.
             ref_check_def_meta, absent_attrs_meta = check_nr_attrs(sim_metadata)
 
-<<<<<<< HEAD
             if ref_check_def_meta is False:
                 # Then this is SXS data.
 
@@ -793,31 +780,14 @@
                 else:
                     raise Exception(
                         f"Insufficient information to compute the LAL source frame.\n Missing information is {absent_attrs_meta_sxs}."
-=======
-            if RefCheckDefMeta is False:
-                # Then this is SXS data.
-                try:
-                    # Compute the LAL source frame from metadata
-                    RefParams = ComputeLALSourceFrameFromSXSMetadata(Metadata)
-                except Exception as ex:
-                    ex(
-                        "Insufficient information to compute the LAL source frame.",
-                        f"Missing information is {AbsentAttrsH5}.",
->>>>>>> a95d07b5
                     )
             else:
                 # LAL source frame is present in the simulation metadata
                 ref_params = get_ref_vals(sim_metadata)
         else:
-<<<<<<< HEAD
             ref_params = get_ref_vals(h5_file)
+            
     elif interp is True:
-=======
-            # print(RefCheckDefH5, AbsentAttrsH5)
-            RefParams = GetRefVals(H5File)
-            # print(RefParams)
-    elif Interp is True:
->>>>>>> a95d07b5
         # Experimental; This assumes all the required atributes  needed
         # to compute the LAL source frame at the given reference time
         # are present in the H5file only.
@@ -840,16 +810,9 @@
             h5_file, req_ts_attrs
         )
 
-<<<<<<< HEAD
         if ref_check_interp_req is False:
             raise Exception(
                 f"Insufficient information to compute the LAL source frame at given reference time. Missing information is {absent_interp_attrs}."
-=======
-        if RefCheckInterpReq is False:
-            raise Exception(
-                "Insufficient information to compute the LAL source frame at given reference time.",
-                f"Missing information is {AbsentInterpAttrs}.",
->>>>>>> a95d07b5
             )
         else:
             ref_params = compute_lal_source_frame_by_interp(
