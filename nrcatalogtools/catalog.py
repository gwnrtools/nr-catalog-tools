--- conflicted
+++ resolved
@@ -37,11 +37,7 @@
         sxs.Catalog.__init__(self, *args, **kwargs)
 
     def get(self, sim_name):
-<<<<<<< HEAD
-        if sim_name not in self.simulations_dataframe["simulation_name"].to_list():
-=======
         if sim_name not in self.simulations_dataframe.index.to_list():
->>>>>>> 237d78a7
             raise IOError(
                 f"Simulation {sim_name} not found in catalog."
                 f"Please check that it exists"
@@ -62,20 +58,12 @@
         return waveform.WaveformModes.load_from_h5(filepath, metadata=metadata)
 
     def get_metadata(self, sim_name):
-<<<<<<< HEAD
-        df = self.simulations_dataframe
-        if sim_name not in df["simulation_name"].to_list():
-=======
         sim_dict = self.simulations
         if sim_name not in list(sim_dict.keys()):
->>>>>>> 237d78a7
             raise IOError(
                 f"Simulation {sim_name} not found in catalog."
                 f"Please check that it exists"
             )
-<<<<<<< HEAD
-        return df.loc[sim_name]
-=======
         return sim_dict[sim_name]
 
     def set_attribute_in_waveform_data_file(self, sim_name, attr_name, attr_value):
@@ -92,5 +80,4 @@
         file_path = self.waveform_filepath_from_simname(sim_name)
         with h5py.File(file_path, 'a') as fp:
             if attr_name not in fp.attrs:
-                fp.attrs[attr_name] = attr_value
->>>>>>> 237d78a7
+                fp.attrs[attr_name] = attr_value