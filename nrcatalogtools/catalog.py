--- conflicted
+++ resolved
@@ -78,12 +78,6 @@
         import h5py
 
         file_path = self.waveform_filepath_from_simname(sim_name)
-<<<<<<< HEAD
-        with h5py.File(file_path, "a") as fp:
-            if attr not in fp.attrs:
-                fp.attrs[attr] = attr_value
-=======
         with h5py.File(file_path, 'a') as fp:
             if attr_name not in fp.attrs:
-                fp.attrs[attr_name] = attr_value
->>>>>>> 17dedf6e
+                fp.attrs[attr_name] = attr_value