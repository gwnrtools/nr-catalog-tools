import os
from abc import ABC, abstractmethod
from sxs import Catalog as sxs_Catalog
from nrcatalogtools import waveform
from nrcatalogtools import metadata as md


class CatalogABC(ABC):
    @abstractmethod
    def waveform_filename_from_simname(self, sim_name):
        raise NotImplementedError()

    @abstractmethod
    def waveform_filepath_from_simname(self, sim_name):
        raise NotImplementedError()

    @abstractmethod
    def waveform_url_from_simname(self, sim_name):
        raise NotImplementedError()

    @abstractmethod
    def download_waveform_data(self, sim_name):
        raise NotImplementedError()

    @abstractmethod
    def psi4_filename_from_simname(self, sim_name):
        raise NotImplementedError()

    @abstractmethod
    def psi4_filepath_from_simname(self, sim_name):
        raise NotImplementedError()

    @abstractmethod
    def psi4_url_from_simname(self, sim_name):
        raise NotImplementedError()

    @abstractmethod
    def download_psi4_data(self, sim_name):
        raise NotImplementedError()

    @abstractmethod
    def metadata_filename_from_simname(self, sim_name):
        raise NotImplementedError()

    @abstractmethod
    def metadata_filepath_from_simname(self, sim_name):
        raise NotImplementedError()

    @abstractmethod
    def metadata_url_from_simname(self, sim_name):
        raise NotImplementedError()


class CatalogBase(CatalogABC, sxs_Catalog):
    def __init__(self, *args, **kwargs) -> None:
        sxs_Catalog.__init__(self, *args, **kwargs)

    @property
    def simulations_list(self):
        return list(self.simulations)

<<<<<<< HEAD
    def get(self, sim_name, **kwargs):
        """Retrieve waveform modes for this simulation
=======
    def get(self, sim_name, quantity="waveform"):
        """Retrieve specific quantities for one simulation
>>>>>>> 6fbc2153

        Args:
            sim_name (str): Name of simulation in catalog
            quantity (str): Name of quantity to fetch.
                            Options: {waveform, psi4}

        Raises:
            IOError: If `sim_name` not found in the catalog
            IOError: If `quantity` is not one of the options above

        Returns:
            nrcatalogtools.waveform.WaveformModes: Waveform modes
        """
        if sim_name not in self.simulations_dataframe.index.to_list():
            raise IOError(
                f"Simulation {sim_name} not found in catalog."
                f"Please check that it exists"
            )
<<<<<<< HEAD
        filepath = self.waveform_filepath_from_simname(sim_name)
        if not os.path.exists(filepath) or os.path.getsize(filepath) == 0:
            if self._verbosity > 1:
                print(
                    f"..As data does not exist in cache:"
                    f"  (in {filepath}),\n"
                    f"..we will now download it from"
                    " {}".format(self.waveform_url_from_simname(sim_name, **kwargs))
                )
            self.download_waveform_data(sim_name, **kwargs)
=======
>>>>>>> 6fbc2153
        metadata = self.get_metadata(sim_name)
        if type(metadata) is not dict and hasattr(metadata, "to_dict"):
            metadata = metadata.to_dict()

        if quantity.lower() == "waveform":
            filepath = self.waveform_filepath_from_simname(sim_name)
            if not os.path.exists(filepath) or os.path.getsize(filepath) == 0:
                if self._verbosity > 1:
                    print(
                        f"..As data does not exist in cache:"
                        f"  (in {filepath}),\n"
                        f"..we will now download it from"
                        " {}".format(self.waveform_url_from_simname(sim_name))
                    )
                self.download_waveform_data(sim_name)
            return waveform.WaveformModes.load_from_h5(filepath, metadata=metadata)
        elif quantity.lower() == "psi4":
            filepath = self.psi4_filepath_from_simname(sim_name)
            if not os.path.exists(filepath) or os.path.getsize(filepath) == 0:
                if self._verbosity > 1:
                    print(
                        f"..As data does not exist in cache:"
                        f"  (in {filepath}),\n"
                        f"..we will now download it from"
                        " {}".format(self.psi4_url_from_simname(sim_name))
                    )
                self.download_psi4_data(sim_name)
            try:
                return waveform.WaveformModes.load_from_h5(filepath, metadata=metadata)
            except OSError:
                return waveform.WaveformModes.load_from_targz(
                    filepath, metadata=metadata
                )
        else:
            raise IOError(
                f"Cannot provide quantity: {quantity}. Only supported options are [waveform, psi4]"
            )

    def get_metadata(self, sim_name):
        """Get Metadata for this simulation

        Args:
            sim_name (str): Name of simulation in catalog

        Raises:
            IOError: If `sim_name` is not found in the catalog

        Returns:
            `sxs.metadata.metadata.Metadata`: Metadata as dictionary
        """
        sim_dict = self.simulations
        if sim_name not in list(sim_dict.keys()):
            raise IOError(
                f"Simulation {sim_name} not found in catalog."
                f"Please check that it exists"
            )
        return sim_dict[sim_name]

    def set_attribute_in_waveform_data_file(self, sim_name, attr_name, attr_value):
        """Set attributes in the HDF5 file holding waveform data for a given
        simulation

        Args:
            sim_name (str): Name/Tag of the simulation
            attr_name (str): Name of the attribute to set
            attr_value (any/serializable): Value of the attribute
        """
        import h5py

        file_path = self.waveform_filepath_from_simname(sim_name)
        with h5py.File(file_path, "a") as fp:
            if attr_name not in fp.attrs:
                fp.attrs[attr_name] = attr_value

    def get_parameters(self, sim_name, total_mass=1.0):
        """Return the initial physical parameters for the simulation. Only for
        quasicircular simulations are supported, orbital eccentricity is ignored

        Args:
            total_mass (float, optional): Total Mass of Binary (solar masses).
                Defaults to 1.0.

        Returns:
            dict: Initial binary parameters with names compatible with PyCBC.
        """
        metadata = self.get_metadata(sim_name)
        return md.get_source_parameters_from_metadata(metadata, total_mass=total_mass)<|MERGE_RESOLUTION|>--- conflicted
+++ resolved
@@ -59,13 +59,8 @@
     def simulations_list(self):
         return list(self.simulations)
 
-<<<<<<< HEAD
     def get(self, sim_name, **kwargs):
-        """Retrieve waveform modes for this simulation
-=======
-    def get(self, sim_name, quantity="waveform"):
         """Retrieve specific quantities for one simulation
->>>>>>> 6fbc2153
 
         Args:
             sim_name (str): Name of simulation in catalog
@@ -84,19 +79,6 @@
                 f"Simulation {sim_name} not found in catalog."
                 f"Please check that it exists"
             )
-<<<<<<< HEAD
-        filepath = self.waveform_filepath_from_simname(sim_name)
-        if not os.path.exists(filepath) or os.path.getsize(filepath) == 0:
-            if self._verbosity > 1:
-                print(
-                    f"..As data does not exist in cache:"
-                    f"  (in {filepath}),\n"
-                    f"..we will now download it from"
-                    " {}".format(self.waveform_url_from_simname(sim_name, **kwargs))
-                )
-            self.download_waveform_data(sim_name, **kwargs)
-=======
->>>>>>> 6fbc2153
         metadata = self.get_metadata(sim_name)
         if type(metadata) is not dict and hasattr(metadata, "to_dict"):
             metadata = metadata.to_dict()
