--- conflicted
+++ resolved
@@ -32,11 +32,6 @@
         self.waveform_data_url = utils.maya_catalog_info["data_url"]
         self.waveform_data_dir = utils.maya_catalog_info["data_dir"]
 
-<<<<<<< HEAD
-=======
-        self._add_paths_to_metadata()
-
->>>>>>> 237d78a7
         internal_dirs = [self.cache_dir, self.metadata_dir, self.waveform_data_dir]
         for d in internal_dirs:
             d.mkdir(parents=True, exist_ok=True)
@@ -230,9 +225,6 @@
         return sim_name + ".h5"
 
     def waveform_filepath_from_simname(self, sim_name):
-<<<<<<< HEAD
-        return self.waveform_data_dir / self.waveform_filename_from_simname(sim_name)
-=======
         file_path = self.waveform_data_dir / self.waveform_filename_from_simname(
             sim_name
         )
@@ -243,21 +235,17 @@
                     f"..best calculated path = {file_path}"
                 )
         return file_path.as_posix()
->>>>>>> 237d78a7
 
     def waveform_url_from_simname(self, sim_name):
         return (
             self.waveform_data_url + "/" + self.waveform_filename_from_simname(sim_name)
         )
-<<<<<<< HEAD
-=======
 
     def metadata_filename_from_simname(self, sim_name):
         return os.path.basename(self.metadata_filepath_from_simname(sim_name))
 
     def metadata_filepath_from_simname(self, sim_name, ext="txt"):
         return str(self.metadata_dir / f"{sim_name}.{ext}")
->>>>>>> 237d78a7
 
     def download_waveform_data(self, sim_name, use_cache=None):
         if use_cache is None:
